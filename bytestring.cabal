--- conflicted
+++ resolved
@@ -149,118 +149,4 @@
 
   if impl(ghc >= 6.9) && impl(ghc < 6.11)
     cpp-options: -DINTEGER_GMP
-<<<<<<< HEAD
-    build-depends: integer >= 0.1 && < 0.2
-
-
--- QC properties, with GHC RULES disabled
-test-suite prop-compiled
-  type:             exitcode-stdio-1.0
-  main-is:          Properties.hs
-  other-modules:    Rules
-                    QuickCheckUtils
-                    TestFramework
-                    Data.ByteString
-                    Data.ByteString.Char8
-                    Data.ByteString.Internal
-                    Data.ByteString.Lazy
-                    Data.ByteString.Lazy.Char8
-                    Data.ByteString.Lazy.Internal
-                    Data.ByteString.Short
-                    Data.ByteString.Short.Internal
-                    Data.ByteString.Unsafe
-  hs-source-dirs:   . tests
-  build-depends:    base, ghc-prim, deepseq, random, directory,
-                    test-framework, test-framework-quickcheck2,
-                    QuickCheck >= 2.10 && < 2.15
-  c-sources:        cbits/fpstring.c
-  include-dirs:     include
-  ghc-options:      -fwarn-unused-binds
-                    -fno-enable-rewrite-rules
-                    -threaded -rtsopts
-  cpp-options:      -DHAVE_TEST_FRAMEWORK=1
-  default-language: Haskell98
-  -- older ghc had issues with language pragmas guarded by cpp
-  if impl(ghc < 7)
-    default-extensions: CPP, MagicHash, UnboxedTuples,
-                        DeriveDataTypeable, BangPatterns,
-                        NamedFieldPuns
-
-test-suite regressions
-  -- temporarily disabled as it allocates too much memory
-  buildable:        False
-  type:             exitcode-stdio-1.0
-  main-is:          Regressions.hs
-  hs-source-dirs:   . tests
-  build-depends:    base, ghc-prim, deepseq, random, directory,
-                    test-framework, test-framework-hunit, HUnit
-  c-sources:        cbits/fpstring.c
-  include-dirs:     include
-  ghc-options:      -fwarn-unused-binds
-                    -fno-enable-rewrite-rules
-                    -threaded -rtsopts
-  default-language: Haskell98
-  -- older ghc had issues with language pragmas guarded by cpp
-  if impl(ghc < 7)
-    default-extensions: CPP, MagicHash, UnboxedTuples,
-                        DeriveDataTypeable, BangPatterns,
-                        NamedFieldPuns
-
-test-suite test-builder
-  type:             exitcode-stdio-1.0
-  hs-source-dirs:   . tests tests/builder
-  main-is:          TestSuite.hs
-  other-modules:    Data.ByteString
-                    Data.ByteString.Internal
-                    Data.ByteString.Lazy
-                    Data.ByteString.Lazy.Internal
-                    Data.ByteString.Short
-                    Data.ByteString.Short.Internal
-                    Data.ByteString.Unsafe
-                    Data.ByteString.Builder
-                    Data.ByteString.Builder.ASCII
-                    Data.ByteString.Builder.Extra
-                    Data.ByteString.Builder.Internal
-                    Data.ByteString.Builder.Prim
-                    Data.ByteString.Builder.Prim.ASCII
-                    Data.ByteString.Builder.Prim.Binary
-                    Data.ByteString.Builder.Prim.Internal
-                    Data.ByteString.Builder.Prim.Internal.Base16
-                    Data.ByteString.Builder.Prim.Internal.Floating
-                    Data.ByteString.Builder.Prim.Internal.UncheckedShifts
-                    Data.ByteString.Builder.Prim.TestUtils
-                    Data.ByteString.Builder.Prim.Tests
-                    Data.ByteString.Builder.Tests
-                    TestFramework
-  build-depends:    base, ghc-prim,
-                    deepseq,
-                    QuickCheck                 >= 2.10 && < 2.15,
-                    byteorder                  == 1.0.*,
-                    dlist                      >= 0.5 && < 0.9,
-                    directory,
-                    mtl                        >= 2.0 && < 2.3,
-                    HUnit,
-                    test-framework,
-                    test-framework-hunit,
-                    test-framework-quickcheck2
-
-  ghc-options:      -Wall -fwarn-tabs -threaded -rtsopts
-  cpp-options:      -DHAVE_TEST_FRAMEWORK=1
-
-  default-language: Haskell98
-  -- older ghc had issues with language pragmas guarded by cpp
-  if impl(ghc < 7)
-    default-extensions: CPP, MagicHash, UnboxedTuples,
-                        DeriveDataTypeable, BangPatterns,
-                        NamedFieldPuns
-
-  c-sources:        cbits/fpstring.c
-                    cbits/itoa.c
-                    cbits/ftoa.c
-                    cbits/dtoa.c
-  include-dirs:     include
-  includes:         fpstring.h
-  install-includes: fpstring.h
-=======
-    build-depends: integer >= 0.1 && < 0.2
->>>>>>> 8060bc0f
+    build-depends: integer >= 0.1 && < 0.2