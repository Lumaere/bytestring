{-# LANGUAGE CPP #-}
{-# LANGUAGE MagicHash, UnboxedTuples,
            NamedFieldPuns, BangPatterns #-}
{-# OPTIONS_HADDOCK prune #-}
#if __GLASGOW_HASKELL__ >= 701
{-# LANGUAGE Trustworthy #-}
#endif

-- |
-- Module      : Data.ByteString
-- Copyright   : (c) The University of Glasgow 2001,
--               (c) David Roundy 2003-2005,
--               (c) Simon Marlow 2005,
--               (c) Bjorn Bringert 2006,
--               (c) Don Stewart 2005-2008,
--               (c) Duncan Coutts 2006-2013
-- License     : BSD-style
--
-- Maintainer  : dons00@gmail.com, duncan@community.haskell.org
-- Stability   : stable
-- Portability : portable
--
-- A time- and space-efficient implementation of byte vectors using
-- packed Word8 arrays, suitable for high performance use, both in terms
-- of large data quantities and high speed requirements. Byte vectors
-- are encoded as strict 'Word8' arrays of bytes, held in a 'ForeignPtr',
-- and can be passed between C and Haskell with little effort.
--
-- The recomended way to assemble ByteStrings from smaller parts
-- is to use the builder monoid from "Data.ByteString.Builder".
--
-- This module is intended to be imported @qualified@, to avoid name
-- clashes with "Prelude" functions.  eg.
--
-- > import qualified Data.ByteString as B
--
-- Original GHC implementation by Bryan O\'Sullivan.
-- Rewritten to use 'Data.Array.Unboxed.UArray' by Simon Marlow.
-- Rewritten to support slices and use 'ForeignPtr' by David Roundy.
-- Rewritten again and extended by Don Stewart and Duncan Coutts.
--

module Data.ByteString (

        -- * The @ByteString@ type
        ByteString,             -- abstract, instances: Eq, Ord, Show, Read, Data, Typeable, Monoid

        -- * Introducing and eliminating 'ByteString's
        empty,                  -- :: ByteString
        singleton,              -- :: Word8   -> ByteString
        pack,                   -- :: [Word8] -> ByteString
        unpack,                 -- :: ByteString -> [Word8]

        -- * Basic interface
        cons,                   -- :: Word8 -> ByteString -> ByteString
        snoc,                   -- :: ByteString -> Word8 -> ByteString
        append,                 -- :: ByteString -> ByteString -> ByteString
        head,                   -- :: ByteString -> Word8
        uncons,                 -- :: ByteString -> Maybe (Word8, ByteString)
        unsnoc,                 -- :: ByteString -> Maybe (ByteString, Word8)
        last,                   -- :: ByteString -> Word8
        tail,                   -- :: ByteString -> ByteString
        init,                   -- :: ByteString -> ByteString
        null,                   -- :: ByteString -> Bool
        length,                 -- :: ByteString -> Int

        -- * Transforming ByteStrings
        map,                    -- :: (Word8 -> Word8) -> ByteString -> ByteString
        reverse,                -- :: ByteString -> ByteString
        intersperse,            -- :: Word8 -> ByteString -> ByteString
        intercalate,            -- :: ByteString -> [ByteString] -> ByteString
        transpose,              -- :: [ByteString] -> [ByteString]

        -- * Reducing 'ByteString's (folds)
        foldl,                  -- :: (a -> Word8 -> a) -> a -> ByteString -> a
        foldl',                 -- :: (a -> Word8 -> a) -> a -> ByteString -> a
        foldl1,                 -- :: (Word8 -> Word8 -> Word8) -> ByteString -> Word8
        foldl1',                -- :: (Word8 -> Word8 -> Word8) -> ByteString -> Word8

        foldr,                  -- :: (Word8 -> a -> a) -> a -> ByteString -> a
        foldr',                 -- :: (Word8 -> a -> a) -> a -> ByteString -> a
        foldr1,                 -- :: (Word8 -> Word8 -> Word8) -> ByteString -> Word8
        foldr1',                -- :: (Word8 -> Word8 -> Word8) -> ByteString -> Word8

        -- ** Special folds
        concat,                 -- :: [ByteString] -> ByteString
        concatMap,              -- :: (Word8 -> ByteString) -> ByteString -> ByteString
        any,                    -- :: (Word8 -> Bool) -> ByteString -> Bool
        all,                    -- :: (Word8 -> Bool) -> ByteString -> Bool
        maximum,                -- :: ByteString -> Word8
        minimum,                -- :: ByteString -> Word8

        -- * Building ByteStrings
        -- ** Scans
        scanl,                  -- :: (Word8 -> Word8 -> Word8) -> Word8 -> ByteString -> ByteString
        scanl1,                 -- :: (Word8 -> Word8 -> Word8) -> ByteString -> ByteString
        scanr,                  -- :: (Word8 -> Word8 -> Word8) -> Word8 -> ByteString -> ByteString
        scanr1,                 -- :: (Word8 -> Word8 -> Word8) -> ByteString -> ByteString

        -- ** Accumulating maps
        mapAccumL,              -- :: (acc -> Word8 -> (acc, Word8)) -> acc -> ByteString -> (acc, ByteString)
        mapAccumR,              -- :: (acc -> Word8 -> (acc, Word8)) -> acc -> ByteString -> (acc, ByteString)

        -- ** Generating and unfolding ByteStrings
        replicate,              -- :: Int -> Word8 -> ByteString
        unfoldr,                -- :: (a -> Maybe (Word8, a)) -> a -> ByteString
        unfoldrN,               -- :: Int -> (a -> Maybe (Word8, a)) -> a -> (ByteString, Maybe a)

        -- * Substrings

        -- ** Breaking strings
        take,                   -- :: Int -> ByteString -> ByteString
        drop,                   -- :: Int -> ByteString -> ByteString
        splitAt,                -- :: Int -> ByteString -> (ByteString, ByteString)
        takeWhile,              -- :: (Word8 -> Bool) -> ByteString -> ByteString
        takeWhileEnd,           -- :: (Word8 -> Bool) -> ByteString -> ByteString
        dropWhile,              -- :: (Word8 -> Bool) -> ByteString -> ByteString
        dropWhileEnd,           -- :: (Word8 -> Bool) -> ByteString -> ByteString
        span,                   -- :: (Word8 -> Bool) -> ByteString -> (ByteString, ByteString)
        spanEnd,                -- :: (Word8 -> Bool) -> ByteString -> (ByteString, ByteString)
        break,                  -- :: (Word8 -> Bool) -> ByteString -> (ByteString, ByteString)
        breakEnd,               -- :: (Word8 -> Bool) -> ByteString -> (ByteString, ByteString)
        group,                  -- :: ByteString -> [ByteString]
        groupBy,                -- :: (Word8 -> Word8 -> Bool) -> ByteString -> [ByteString]
        inits,                  -- :: ByteString -> [ByteString]
        tails,                  -- :: ByteString -> [ByteString]
        stripPrefix,            -- :: ByteString -> ByteString -> Maybe ByteString
        stripSuffix,            -- :: ByteString -> ByteString -> Maybe ByteString

        -- ** Breaking into many substrings
        split,                  -- :: Word8 -> ByteString -> [ByteString]
        splitWith,              -- :: (Word8 -> Bool) -> ByteString -> [ByteString]

        -- * Predicates
        isPrefixOf,             -- :: ByteString -> ByteString -> Bool
        isSuffixOf,             -- :: ByteString -> ByteString -> Bool
        isInfixOf,              -- :: ByteString -> ByteString -> Bool

        -- ** Search for arbitrary substrings
        breakSubstring,         -- :: ByteString -> ByteString -> (ByteString,ByteString)

        -- * Searching ByteStrings

        -- ** Searching by equality
        elem,                   -- :: Word8 -> ByteString -> Bool
        notElem,                -- :: Word8 -> ByteString -> Bool

        -- ** Searching with a predicate
        find,                   -- :: (Word8 -> Bool) -> ByteString -> Maybe Word8
        filter,                 -- :: (Word8 -> Bool) -> ByteString -> ByteString
        partition,              -- :: (Word8 -> Bool) -> ByteString -> (ByteString, ByteString)

        -- * Indexing ByteStrings
        index,                  -- :: ByteString -> Int -> Word8
        elemIndex,              -- :: Word8 -> ByteString -> Maybe Int
        elemIndices,            -- :: Word8 -> ByteString -> [Int]
        elemIndexEnd,           -- :: Word8 -> ByteString -> Maybe Int
        findIndex,              -- :: (Word8 -> Bool) -> ByteString -> Maybe Int
        findIndices,            -- :: (Word8 -> Bool) -> ByteString -> [Int]
        findIndexEnd,           -- :: (Word8 -> Bool) -> ByteString -> Maybe Int
        count,                  -- :: Word8 -> ByteString -> Int

        -- * Zipping and unzipping ByteStrings
        zip,                    -- :: ByteString -> ByteString -> [(Word8,Word8)]
        zipWith,                -- :: (Word8 -> Word8 -> c) -> ByteString -> ByteString -> [c]
        unzip,                  -- :: [(Word8,Word8)] -> (ByteString,ByteString)

        -- * Ordered ByteStrings
        sort,                   -- :: ByteString -> ByteString

        -- * Low level conversions
        -- ** Copying ByteStrings
        copy,                   -- :: ByteString -> ByteString

        -- ** Packing 'CString's and pointers
        packCString,            -- :: CString -> IO ByteString
        packCStringLen,         -- :: CStringLen -> IO ByteString

        -- ** Using ByteStrings as 'CString's
        useAsCString,           -- :: ByteString -> (CString    -> IO a) -> IO a
        useAsCStringLen,        -- :: ByteString -> (CStringLen -> IO a) -> IO a

        -- * I\/O with 'ByteString's

        -- ** Standard input and output
        getLine,                -- :: IO ByteString
        getContents,            -- :: IO ByteString
        putStr,                 -- :: ByteString -> IO ()
        putStrLn,               -- :: ByteString -> IO ()
        interact,               -- :: (ByteString -> ByteString) -> IO ()

        -- ** Files
        readFile,               -- :: FilePath -> IO ByteString
        writeFile,              -- :: FilePath -> ByteString -> IO ()
        appendFile,             -- :: FilePath -> ByteString -> IO ()

        -- ** I\/O with Handles
        hGetLine,               -- :: Handle -> IO ByteString
        hGetContents,           -- :: Handle -> IO ByteString
        hGet,                   -- :: Handle -> Int -> IO ByteString
        hGetSome,               -- :: Handle -> Int -> IO ByteString
        hGetNonBlocking,        -- :: Handle -> Int -> IO ByteString
        hPut,                   -- :: Handle -> ByteString -> IO ()
        hPutNonBlocking,        -- :: Handle -> ByteString -> IO ByteString
        hPutStr,                -- :: Handle -> ByteString -> IO ()
        hPutStrLn,              -- :: Handle -> ByteString -> IO ()

        breakByte

  ) where

import qualified Prelude as P
import Prelude hiding           (reverse,head,tail,last,init,null
                                ,length,map,lines,foldl,foldr,unlines
                                ,concat,any,take,drop,splitAt,takeWhile
                                ,dropWhile,span,break,elem,filter,maximum
                                ,minimum,all,concatMap,foldl1,foldr1
                                ,scanl,scanl1,scanr,scanr1
                                ,readFile,writeFile,appendFile,replicate
                                ,getContents,getLine,putStr,putStrLn,interact
                                ,zip,zipWith,unzip,notElem
#if !MIN_VERSION_base(4,6,0)
                                ,catch
#endif
                                )

#if MIN_VERSION_base(4,7,0)
import Data.Bits                (finiteBitSize, shiftL, (.|.), (.&.))
#else
import Data.Bits                (bitSize, shiftL, (.|.), (.&.))
#endif

import Data.ByteString.Internal
import Data.ByteString.Unsafe

import qualified Data.List as List

import Data.Word                (Word8)
import Data.Maybe               (isJust)

import Control.Exception        (IOException, catch, finally, assert, throwIO)
import Control.Monad            (when)

import Foreign.C.String         (CString, CStringLen)
import Foreign.C.Types          (CSize)
import Foreign.ForeignPtr       (ForeignPtr, withForeignPtr, touchForeignPtr)
#if MIN_VERSION_base(4,5,0)
import Foreign.ForeignPtr.Unsafe(unsafeForeignPtrToPtr)
#else
import Foreign.ForeignPtr       (unsafeForeignPtrToPtr)
#endif
import Foreign.Marshal.Alloc    (allocaBytes)
import Foreign.Marshal.Array    (allocaArray)
import Foreign.Ptr
import Foreign.Storable         (Storable(..))

-- hGetBuf and hPutBuf not available in yhc or nhc
import System.IO                (stdin,stdout,hClose,hFileSize
                                ,hGetBuf,hPutBuf,hGetBufNonBlocking
                                ,hPutBufNonBlocking,withBinaryFile
                                ,IOMode(..))
import System.IO.Error          (mkIOError, illegalOperationErrorType)

#if !(MIN_VERSION_base(4,8,0))
import Data.Monoid              (Monoid(..))
#endif

#if MIN_VERSION_base(4,3,0)
import System.IO                (hGetBufSome)
#else
import System.IO                (hWaitForInput, hIsEOF)
#endif

import Data.IORef
import GHC.IO.Handle.Internals
import GHC.IO.Handle.Types
import GHC.IO.Buffer
import GHC.IO.BufferedIO as Buffered
import GHC.IO                   (unsafePerformIO, unsafeDupablePerformIO)
import Data.Char                (ord)
import Foreign.Marshal.Utils    (copyBytes)

import GHC.Prim                 (Word#)
import GHC.Base                 (build)
import GHC.Word hiding (Word8)

#if !(MIN_VERSION_base(4,7,0))
finiteBitSize = bitSize
#endif

-- -----------------------------------------------------------------------------
-- Introducing and eliminating 'ByteString's

-- | /O(1)/ The empty 'ByteString'
empty :: ByteString
empty = PS nullForeignPtr 0 0

-- | /O(1)/ Convert a 'Word8' into a 'ByteString'
singleton :: Word8 -> ByteString
singleton c = unsafeCreate 1 $ \p -> poke p c
{-# INLINE [1] singleton #-}

-- Inline [1] for intercalate rule

--
-- XXX The use of unsafePerformIO in allocating functions (unsafeCreate) is critical!
--
-- Otherwise:
--
--  singleton 255 `compare` singleton 127
--
-- is compiled to:
--
--  case mallocByteString 2 of
--      ForeignPtr f internals ->
--           case writeWord8OffAddr# f 0 255 of _ ->
--           case writeWord8OffAddr# f 0 127 of _ ->
--           case eqAddr# f f of
--                  False -> case compare (GHC.Prim.plusAddr# f 0)
--                                        (GHC.Prim.plusAddr# f 0)
--
--

-- | /O(n)/ Convert a @['Word8']@ into a 'ByteString'.
--
-- For applications with large numbers of string literals, 'pack' can be a
-- bottleneck. In such cases, consider using 'unsafePackAddress' (GHC only).
pack :: [Word8] -> ByteString
pack = packBytes

-- | /O(n)/ Converts a 'ByteString' to a @['Word8']@.
unpack :: ByteString -> [Word8]
unpack bs = build (unpackFoldr bs)
{-# INLINE unpack #-}

--
-- Have unpack fuse with good list consumers
--
unpackFoldr :: ByteString -> (Word8 -> a -> a) -> a -> a
unpackFoldr bs k z = foldr k z bs
{-# INLINE [0] unpackFoldr #-}

{-# RULES
"ByteString unpack-list" [1]  forall bs .
    unpackFoldr bs (:) [] = unpackBytes bs
 #-}

-- ---------------------------------------------------------------------
-- Basic interface

-- | /O(1)/ Test whether a ByteString is empty.
null :: ByteString -> Bool
null (PS _ _ l) = assert (l >= 0) $ l <= 0
{-# INLINE null #-}

-- ---------------------------------------------------------------------
-- | /O(1)/ 'length' returns the length of a ByteString as an 'Int'.
length :: ByteString -> Int
length (PS _ _ l) = assert (l >= 0) l
{-# INLINE length #-}

------------------------------------------------------------------------

infixr 5 `cons` --same as list (:)
infixl 5 `snoc`

-- | /O(n)/ 'cons' is analogous to (:) for lists, but of different
-- complexity, as it requires making a copy.
cons :: Word8 -> ByteString -> ByteString
cons c (PS x s l) = unsafeCreate (l+1) $ \p -> withForeignPtr x $ \f -> do
        poke p c
        memcpy (p `plusPtr` 1) (f `plusPtr` s) (fromIntegral l)
{-# INLINE cons #-}

-- | /O(n)/ Append a byte to the end of a 'ByteString'
snoc :: ByteString -> Word8 -> ByteString
snoc (PS x s l) c = unsafeCreate (l+1) $ \p -> withForeignPtr x $ \f -> do
        memcpy p (f `plusPtr` s) (fromIntegral l)
        poke (p `plusPtr` l) c
{-# INLINE snoc #-}

-- todo fuse

-- | /O(1)/ Extract the first element of a ByteString, which must be non-empty.
-- An exception will be thrown in the case of an empty ByteString.
head :: ByteString -> Word8
head (PS x s l)
    | l <= 0    = errorEmptyList "head"
    | otherwise = accursedUnutterablePerformIO $ withForeignPtr x $ \p -> peekByteOff p s
{-# INLINE head #-}

-- | /O(1)/ Extract the elements after the head of a ByteString, which must be non-empty.
-- An exception will be thrown in the case of an empty ByteString.
tail :: ByteString -> ByteString
tail (PS p s l)
    | l <= 0    = errorEmptyList "tail"
    | otherwise = PS p (s+1) (l-1)
{-# INLINE tail #-}

-- | /O(1)/ Extract the head and tail of a ByteString, returning Nothing
-- if it is empty.
uncons :: ByteString -> Maybe (Word8, ByteString)
uncons (PS x s l)
    | l <= 0    = Nothing
    | otherwise = Just (accursedUnutterablePerformIO $ withForeignPtr x
                                                     $ \p -> peekByteOff p s,
                        PS x (s+1) (l-1))
{-# INLINE uncons #-}

-- | /O(1)/ Extract the last element of a ByteString, which must be finite and non-empty.
-- An exception will be thrown in the case of an empty ByteString.
last :: ByteString -> Word8
last ps@(PS x s l)
    | null ps   = errorEmptyList "last"
    | otherwise = accursedUnutterablePerformIO $
                    withForeignPtr x $ \p -> peekByteOff p (s+l-1)
{-# INLINE last #-}

-- | /O(1)/ Return all the elements of a 'ByteString' except the last one.
-- An exception will be thrown in the case of an empty ByteString.
init :: ByteString -> ByteString
init ps@(PS p s l)
    | null ps   = errorEmptyList "init"
    | otherwise = PS p s (l-1)
{-# INLINE init #-}

-- | /O(1)/ Extract the 'init' and 'last' of a ByteString, returning Nothing
-- if it is empty.
unsnoc :: ByteString -> Maybe (ByteString, Word8)
unsnoc (PS x s l)
    | l <= 0    = Nothing
    | otherwise = Just (PS x s (l-1),
                        accursedUnutterablePerformIO $
                          withForeignPtr x $ \p -> peekByteOff p (s+l-1))
{-# INLINE unsnoc #-}

-- | /O(n)/ Append two ByteStrings
append :: ByteString -> ByteString -> ByteString
append = mappend
{-# INLINE append #-}

-- ---------------------------------------------------------------------
-- Transformations

-- | /O(n)/ 'map' @f xs@ is the ByteString obtained by applying @f@ to each
-- element of @xs@.
map :: (Word8 -> Word8) -> ByteString -> ByteString
map f (PS fp s len) = unsafeDupablePerformIO $ withForeignPtr fp $ \a ->
    create len $ map_ 0 (a `plusPtr` s)
  where
    map_ :: Int -> Ptr Word8 -> Ptr Word8 -> IO ()
    map_ !n !p1 !p2
       | n >= len = return ()
       | otherwise = do
            x <- peekByteOff p1 n
            pokeByteOff p2 n (f x)
            map_ (n+1) p1 p2
{-# INLINE map #-}

-- | /O(n)/ 'reverse' @xs@ efficiently returns the elements of @xs@ in reverse order.
reverse :: ByteString -> ByteString
reverse (PS x s l) = unsafeCreate l $ \p -> withForeignPtr x $ \f ->
        c_reverse p (f `plusPtr` s) (fromIntegral l)

-- | /O(n)/ The 'intersperse' function takes a 'Word8' and a
-- 'ByteString' and \`intersperses\' that byte between the elements of
-- the 'ByteString'.  It is analogous to the intersperse function on
-- Lists.
intersperse :: Word8 -> ByteString -> ByteString
intersperse c ps@(PS x s l)
    | length ps < 2  = ps
    | otherwise      = unsafeCreate (2*l-1) $ \p -> withForeignPtr x $ \f ->
        c_intersperse p (f `plusPtr` s) (fromIntegral l) c

-- | The 'transpose' function transposes the rows and columns of its
-- 'ByteString' argument.
transpose :: [ByteString] -> [ByteString]
transpose ps = P.map pack . List.transpose . P.map unpack $ ps

-- ---------------------------------------------------------------------
-- Reducing 'ByteString's

-- | 'foldl', applied to a binary operator, a starting value (typically
-- the left-identity of the operator), and a ByteString, reduces the
-- ByteString using the binary operator, from left to right.
--
foldl :: (a -> Word8 -> a) -> a -> ByteString -> a
foldl f z (PS fp off len) =
      let p = unsafeForeignPtrToPtr fp
       in go (p `plusPtr` (off+len-1)) (p `plusPtr` (off-1))
    where
      -- not tail recursive; traverses array right to left
      go !p !q | p == q    = z
               | otherwise = let !x = accursedUnutterablePerformIO $ do
                                        x' <- peek p
                                        touchForeignPtr fp
                                        return x'
                             in f (go (p `plusPtr` (-1)) q) x
{-# INLINE foldl #-}

-- | 'foldl'' is like 'foldl', but strict in the accumulator.
--
foldl' :: (a -> Word8 -> a) -> a -> ByteString -> a
foldl' f v (PS fp off len) =
      accursedUnutterablePerformIO $ withForeignPtr fp $ \p ->
        go v (p `plusPtr` off) (p `plusPtr` (off+len))
    where
      -- tail recursive; traverses array left to right
      go !z !p !q | p == q    = return z
                  | otherwise = do x <- peek p
                                   go (f z x) (p `plusPtr` 1) q
{-# INLINE foldl' #-}

-- | 'foldr', applied to a binary operator, a starting value
-- (typically the right-identity of the operator), and a ByteString,
-- reduces the ByteString using the binary operator, from right to left.
foldr :: (Word8 -> a -> a) -> a -> ByteString -> a
foldr k z (PS fp off len) =
      let p = unsafeForeignPtrToPtr fp
       in go (p `plusPtr` off) (p `plusPtr` (off+len))
    where
      -- not tail recursive; traverses array left to right
      go !p !q | p == q    = z
               | otherwise = let !x = accursedUnutterablePerformIO $ do
                                        x' <- peek p
                                        touchForeignPtr fp
                                        return x'
                              in k x (go (p `plusPtr` 1) q)
{-# INLINE foldr #-}

-- | 'foldr'' is like 'foldr', but strict in the accumulator.
foldr' :: (Word8 -> a -> a) -> a -> ByteString -> a
foldr' k v (PS fp off len) =
      accursedUnutterablePerformIO $ withForeignPtr fp $ \p ->
        go v (p `plusPtr` (off+len-1)) (p `plusPtr` (off-1))
    where
      -- tail recursive; traverses array right to left
      go !z !p !q | p == q    = return z
                  | otherwise = do x <- peek p
                                   go (k x z) (p `plusPtr` (-1)) q
{-# INLINE foldr' #-}

-- | 'foldl1' is a variant of 'foldl' that has no starting value
-- argument, and thus must be applied to non-empty 'ByteString's.
-- An exception will be thrown in the case of an empty ByteString.
foldl1 :: (Word8 -> Word8 -> Word8) -> ByteString -> Word8
foldl1 f ps
    | null ps   = errorEmptyList "foldl1"
    | otherwise = foldl f (unsafeHead ps) (unsafeTail ps)
{-# INLINE foldl1 #-}

-- | 'foldl1'' is like 'foldl1', but strict in the accumulator.
-- An exception will be thrown in the case of an empty ByteString.
foldl1' :: (Word8 -> Word8 -> Word8) -> ByteString -> Word8
foldl1' f ps
    | null ps   = errorEmptyList "foldl1'"
    | otherwise = foldl' f (unsafeHead ps) (unsafeTail ps)
{-# INLINE foldl1' #-}

-- | 'foldr1' is a variant of 'foldr' that has no starting value argument,
-- and thus must be applied to non-empty 'ByteString's
-- An exception will be thrown in the case of an empty ByteString.
foldr1 :: (Word8 -> Word8 -> Word8) -> ByteString -> Word8
foldr1 f ps
    | null ps        = errorEmptyList "foldr1"
    | otherwise      = foldr f (unsafeLast ps) (unsafeInit ps)
{-# INLINE foldr1 #-}

-- | 'foldr1'' is a variant of 'foldr1', but is strict in the
-- accumulator.
foldr1' :: (Word8 -> Word8 -> Word8) -> ByteString -> Word8
foldr1' f ps
    | null ps        = errorEmptyList "foldr1"
    | otherwise      = foldr' f (unsafeLast ps) (unsafeInit ps)
{-# INLINE foldr1' #-}

-- ---------------------------------------------------------------------
-- Special folds

-- | /O(n)/ Concatenate a list of ByteStrings.
concat :: [ByteString] -> ByteString
concat = mconcat

-- | Map a function over a 'ByteString' and concatenate the results
concatMap :: (Word8 -> ByteString) -> ByteString -> ByteString
concatMap f = concat . foldr ((:) . f) []

-- foldr (append . f) empty

-- | /O(n)/ Applied to a predicate and a ByteString, 'any' determines if
-- any element of the 'ByteString' satisfies the predicate.
any :: (Word8 -> Bool) -> ByteString -> Bool
any _ (PS _ _ 0) = False
any f (PS x s l) = accursedUnutterablePerformIO $ withForeignPtr x $ \ptr ->
        go (ptr `plusPtr` s) (ptr `plusPtr` (s+l))
    where
        go !p !q | p == q    = return False
                 | otherwise = do c <- peek p
                                  if f c then return True
                                         else go (p `plusPtr` 1) q
{-# INLINE any #-}

-- todo fuse

-- | /O(n)/ Applied to a predicate and a 'ByteString', 'all' determines
-- if all elements of the 'ByteString' satisfy the predicate.
all :: (Word8 -> Bool) -> ByteString -> Bool
all _ (PS _ _ 0) = True
all f (PS x s l) = accursedUnutterablePerformIO $ withForeignPtr x $ \ptr ->
        go (ptr `plusPtr` s) (ptr `plusPtr` (s+l))
    where
        go !p !q | p == q     = return True  -- end of list
                 | otherwise  = do c <- peek p
                                   if f c
                                      then go (p `plusPtr` 1) q
                                      else return False
{-# INLINE all #-}

------------------------------------------------------------------------

-- | /O(n)/ 'maximum' returns the maximum value from a 'ByteString'
-- This function will fuse.
-- An exception will be thrown in the case of an empty ByteString.
maximum :: ByteString -> Word8
maximum xs@(PS x s l)
    | null xs   = errorEmptyList "maximum"
    | otherwise = accursedUnutterablePerformIO $ withForeignPtr x $ \p ->
                      c_maximum (p `plusPtr` s) (fromIntegral l)
{-# INLINE maximum #-}

-- | /O(n)/ 'minimum' returns the minimum value from a 'ByteString'
-- This function will fuse.
-- An exception will be thrown in the case of an empty ByteString.
minimum :: ByteString -> Word8
minimum xs@(PS x s l)
    | null xs   = errorEmptyList "minimum"
    | otherwise = accursedUnutterablePerformIO $ withForeignPtr x $ \p ->
                      c_minimum (p `plusPtr` s) (fromIntegral l)
{-# INLINE minimum #-}

------------------------------------------------------------------------

-- | The 'mapAccumL' function behaves like a combination of 'map' and
-- 'foldl'; it applies a function to each element of a ByteString,
-- passing an accumulating parameter from left to right, and returning a
-- final value of this accumulator together with the new list.
mapAccumL :: (acc -> Word8 -> (acc, Word8)) -> acc -> ByteString -> (acc, ByteString)
mapAccumL f acc (PS fp o len) = unsafeDupablePerformIO $ withForeignPtr fp $ \a -> do
    gp   <- mallocByteString len
    acc' <- withForeignPtr gp $ \p -> mapAccumL_ acc 0 (a `plusPtr` o) p
    return (acc', PS gp 0 len)
  where
    mapAccumL_ !s !n !p1 !p2
       | n >= len = return s
       | otherwise = do
            x <- peekByteOff p1 n
            let (s', y) = f s x
            pokeByteOff p2 n y
            mapAccumL_ s' (n+1) p1 p2
{-# INLINE mapAccumL #-}

-- | The 'mapAccumR' function behaves like a combination of 'map' and
-- 'foldr'; it applies a function to each element of a ByteString,
-- passing an accumulating parameter from right to left, and returning a
-- final value of this accumulator together with the new ByteString.
mapAccumR :: (acc -> Word8 -> (acc, Word8)) -> acc -> ByteString -> (acc, ByteString)
mapAccumR f acc (PS fp o len) = unsafeDupablePerformIO $ withForeignPtr fp $ \a -> do
    gp   <- mallocByteString len
    acc' <- withForeignPtr gp $ \p -> mapAccumR_ acc (len-1) (a `plusPtr` o) p
    return $! (acc', PS gp 0 len)
  where
    mapAccumR_ !s !n !p !q
       | n <  0    = return s
       | otherwise = do
            x  <- peekByteOff p n
            let (s', y) = f s x
            pokeByteOff q n y
            mapAccumR_ s' (n-1) p q
{-# INLINE mapAccumR #-}

-- ---------------------------------------------------------------------
-- Building ByteStrings

-- | 'scanl' is similar to 'foldl', but returns a list of successive
-- reduced values from the left. This function will fuse.
--
-- > scanl f z [x1, x2, ...] == [z, z `f` x1, (z `f` x1) `f` x2, ...]
--
-- Note that
--
-- > last (scanl f z xs) == foldl f z xs.
--
scanl :: (Word8 -> Word8 -> Word8) -> Word8 -> ByteString -> ByteString

scanl f v (PS fp s len) = unsafeDupablePerformIO $ withForeignPtr fp $ \a ->
    create (len+1) $ \q -> do
        poke q v
        scanl_ v 0 (a `plusPtr` s) (q `plusPtr` 1)
  where
    scanl_ !z !n !p !q
        | n >= len  = return ()
        | otherwise = do
            x <- peekByteOff p n
            let z' = f z x
            pokeByteOff q n z'
            scanl_ z' (n+1) p q
{-# INLINE scanl #-}

    -- n.b. haskell's List scan returns a list one bigger than the
    -- input, so we need to snoc here to get some extra space, however,
    -- it breaks map/up fusion (i.e. scanl . map no longer fuses)

-- | 'scanl1' is a variant of 'scanl' that has no starting value argument.
-- This function will fuse.
--
-- > scanl1 f [x1, x2, ...] == [x1, x1 `f` x2, ...]
scanl1 :: (Word8 -> Word8 -> Word8) -> ByteString -> ByteString
scanl1 f ps
    | null ps   = empty
    | otherwise = scanl f (unsafeHead ps) (unsafeTail ps)
{-# INLINE scanl1 #-}

-- | scanr is the right-to-left dual of scanl.
scanr :: (Word8 -> Word8 -> Word8) -> Word8 -> ByteString -> ByteString
scanr f v (PS fp s len) = unsafeDupablePerformIO $ withForeignPtr fp $ \a ->
    create (len+1) $ \q -> do
        poke (q `plusPtr` len) v
        scanr_ v (len-1) (a `plusPtr` s) q
  where
    scanr_ !z !n !p !q
        | n <  0    = return ()
        | otherwise = do
            x <- peekByteOff p n
            let z' = f x z
            pokeByteOff q n z'
            scanr_ z' (n-1) p q
{-# INLINE scanr #-}

-- | 'scanr1' is a variant of 'scanr' that has no starting value argument.
scanr1 :: (Word8 -> Word8 -> Word8) -> ByteString -> ByteString
scanr1 f ps
    | null ps   = empty
    | otherwise = scanr f (unsafeLast ps) (unsafeInit ps)
{-# INLINE scanr1 #-}

-- ---------------------------------------------------------------------
-- Unfolds and replicates

-- | /O(n)/ 'replicate' @n x@ is a ByteString of length @n@ with @x@
-- the value of every element. The following holds:
--
-- > replicate w c = unfoldr w (\u -> Just (u,u)) c
--
-- This implemenation uses @memset(3)@
replicate :: Int -> Word8 -> ByteString
replicate w c
    | w <= 0    = empty
    | otherwise = unsafeCreate w $ \ptr ->
                      memset ptr c (fromIntegral w) >> return ()

-- | /O(n)/, where /n/ is the length of the result.  The 'unfoldr'
-- function is analogous to the List \'unfoldr\'.  'unfoldr' builds a
-- ByteString from a seed value.  The function takes the element and
-- returns 'Nothing' if it is done producing the ByteString or returns
-- 'Just' @(a,b)@, in which case, @a@ is the next byte in the string,
-- and @b@ is the seed value for further production.
--
-- Examples:
--
-- >    unfoldr (\x -> if x <= 5 then Just (x, x + 1) else Nothing) 0
-- > == pack [0, 1, 2, 3, 4, 5]
--
unfoldr :: (a -> Maybe (Word8, a)) -> a -> ByteString
unfoldr f = concat . unfoldChunk 32 64
  where unfoldChunk n n' x =
          case unfoldrN n f x of
            (s, Nothing) -> s : []
            (s, Just x') -> s : unfoldChunk n' (n+n') x'
{-# INLINE unfoldr #-}

-- | /O(n)/ Like 'unfoldr', 'unfoldrN' builds a ByteString from a seed
-- value.  However, the length of the result is limited by the first
-- argument to 'unfoldrN'.  This function is more efficient than 'unfoldr'
-- when the maximum length of the result is known.
--
-- The following equation relates 'unfoldrN' and 'unfoldr':
--
-- > fst (unfoldrN n f s) == take n (unfoldr f s)
--
unfoldrN :: Int -> (a -> Maybe (Word8, a)) -> a -> (ByteString, Maybe a)
unfoldrN i f x0
    | i < 0     = (empty, Just x0)
    | otherwise = unsafePerformIO $ createAndTrim' i $ \p -> go p x0 0
  where
    go !p !x !n
      | n == i    = return (0, n, Just x)
      | otherwise = case f x of
                      Nothing     -> return (0, n, Nothing)
                      Just (w,x') -> do poke p w
                                        go (p `plusPtr` 1) x' (n+1)
{-# INLINE unfoldrN #-}

-- ---------------------------------------------------------------------
-- Substrings

-- | /O(1)/ 'take' @n@, applied to a ByteString @xs@, returns the prefix
-- of @xs@ of length @n@, or @xs@ itself if @n > 'length' xs@.
take :: Int -> ByteString -> ByteString
take n ps@(PS x s l)
    | n <= 0    = empty
    | n >= l    = ps
    | otherwise = PS x s n
{-# INLINE take #-}

-- | /O(1)/ 'drop' @n xs@ returns the suffix of @xs@ after the first @n@
-- elements, or @[]@ if @n > 'length' xs@.
drop  :: Int -> ByteString -> ByteString
drop n ps@(PS x s l)
    | n <= 0    = ps
    | n >= l    = empty
    | otherwise = PS x (s+n) (l-n)
{-# INLINE drop #-}

-- | /O(1)/ 'splitAt' @n xs@ is equivalent to @('take' n xs, 'drop' n xs)@.
splitAt :: Int -> ByteString -> (ByteString, ByteString)
splitAt n ps@(PS x s l)
    | n <= 0    = (empty, ps)
    | n >= l    = (ps, empty)
    | otherwise = (PS x s n, PS x (s+n) (l-n))
{-# INLINE splitAt #-}

-- | 'takeWhile', applied to a predicate @p@ and a ByteString @xs@,
-- returns the longest prefix (possibly empty) of @xs@ of elements that
-- satisfy @p@.
takeWhile :: (Word8 -> Bool) -> ByteString -> ByteString
takeWhile f ps = unsafeTake (findIndexOrEnd (not . f) ps) ps
{-# INLINE takeWhile #-}

-- | 'takeWhileEnd', applied to a predicate @p@ and a ByteString @xs@, returns
-- the longest suffix (possibly empty) of @xs@ of elements that satisfy @p@.
--
-- @since 0.10.12.0
takeWhileEnd :: (Word8 -> Bool) -> ByteString -> ByteString
takeWhileEnd f ps = unsafeDrop (findFromEndUntil (not . f) ps) ps
{-# INLINE takeWhileEnd #-}

-- | 'dropWhile' @p xs@ returns the suffix remaining after 'takeWhile' @p xs@.
dropWhile :: (Word8 -> Bool) -> ByteString -> ByteString
dropWhile f ps = unsafeDrop (findIndexOrEnd (not . f) ps) ps
{-# INLINE dropWhile #-}

-- | 'dropWhileEnd' @p xs@ returns the prefix remaining after 'takeWhileEnd' @p
-- xs@.
--
-- @since 0.10.12.0
dropWhileEnd :: (Word8 -> Bool) -> ByteString -> ByteString
dropWhileEnd f ps = unsafeTake (findFromEndUntil (not . f) ps) ps
{-# INLINE dropWhileEnd #-}

-- instead of findIndexOrEnd, we could use memchr here.

-- | 'break' @p@ is equivalent to @'span' ('not' . p)@.
--
-- Under GHC, a rewrite rule will transform break (==) into a
-- call to the specialised breakByte:
--
-- > break ((==) x) = breakByte x
-- > break (==x) = breakByte x
--
break :: (Word8 -> Bool) -> ByteString -> (ByteString, ByteString)
break p ps = case findIndexOrEnd p ps of n -> (unsafeTake n ps, unsafeDrop n ps)
{-# INLINE [1] break #-}

-- See bytestring #70
#if MIN_VERSION_base(4,9,0)
{-# RULES
"ByteString specialise break (x ==)" forall x.
    break (x `eqWord8`) = breakByte x
"ByteString specialise break (== x)" forall x.
    break (`eqWord8` x) = breakByte x
  #-}
#else
{-# RULES
"ByteString specialise break (x ==)" forall x.
    break (x ==) = breakByte x
"ByteString specialise break (== x)" forall x.
    break (== x) = breakByte x
  #-}
#endif

-- INTERNAL:

-- | 'breakByte' breaks its ByteString argument at the first occurence
-- of the specified byte. It is more efficient than 'break' as it is
-- implemented with @memchr(3)@. I.e.
--
-- > break (==99) "abcd" == breakByte 99 "abcd" -- fromEnum 'c' == 99
--
breakByte :: Word8 -> ByteString -> (ByteString, ByteString)
breakByte c p = case elemIndex c p of
    Nothing -> (p,empty)
    Just n  -> (unsafeTake n p, unsafeDrop n p)
{-# INLINE breakByte #-}
{-# DEPRECATED breakByte "It is an internal function and should never have been exported. Use 'break (== x)' instead. (There are rewrite rules that handle this special case of 'break'.)" #-}

-- | 'breakEnd' behaves like 'break' but from the end of the 'ByteString'
--
-- breakEnd p == spanEnd (not.p)
breakEnd :: (Word8 -> Bool) -> ByteString -> (ByteString, ByteString)
breakEnd  p ps = splitAt (findFromEndUntil p ps) ps

-- | 'span' @p xs@ breaks the ByteString into two segments. It is
-- equivalent to @('takeWhile' p xs, 'dropWhile' p xs)@
span :: (Word8 -> Bool) -> ByteString -> (ByteString, ByteString)
span p ps = break (not . p) ps
{-# INLINE [1] span #-}

-- | 'spanByte' breaks its ByteString argument at the first
-- occurence of a byte other than its argument. It is more efficient
-- than 'span (==)'
--
-- > span  (==99) "abcd" == spanByte 99 "abcd" -- fromEnum 'c' == 99
--
spanByte :: Word8 -> ByteString -> (ByteString, ByteString)
spanByte c ps@(PS x s l) =
    accursedUnutterablePerformIO $
      withForeignPtr x $ \p ->
        go (p `plusPtr` s) 0
  where
    go !p !i | i >= l    = return (ps, empty)
             | otherwise = do c' <- peekByteOff p i
                              if c /= c'
                                  then return (unsafeTake i ps, unsafeDrop i ps)
                                  else go p (i+1)
{-# INLINE spanByte #-}

-- See bytestring #70
#if MIN_VERSION_base(4,9,0)
{-# RULES
"ByteString specialise span (x ==)" forall x.
    span (x `eqWord8`) = spanByte x
"ByteString specialise span (== x)" forall x.
    span (`eqWord8` x) = spanByte x
  #-}
#else
{-# RULES
"ByteString specialise span (x ==)" forall x.
    span (x ==) = spanByte x
"ByteString specialise span (== x)" forall x.
    span (== x) = spanByte x
  #-}
#endif

-- | 'spanEnd' behaves like 'span' but from the end of the 'ByteString'.
-- We have
--
-- > spanEnd (not.isSpace) "x y z" == ("x y ","z")
--
-- and
--
-- > spanEnd (not . isSpace) ps
-- >    ==
-- > let (x,y) = span (not.isSpace) (reverse ps) in (reverse y, reverse x)
--
spanEnd :: (Word8 -> Bool) -> ByteString -> (ByteString, ByteString)
spanEnd  p ps = splitAt (findFromEndUntil (not.p) ps) ps

-- | /O(n)/ Splits a 'ByteString' into components delimited by
-- separators, where the predicate returns True for a separator element.
-- The resulting components do not contain the separators.  Two adjacent
-- separators result in an empty component in the output.  eg.
--
-- > splitWith (==97) "aabbaca" == ["","","bb","c",""] -- fromEnum 'a' == 97
-- > splitWith (==97) []        == []
--
splitWith :: (Word8 -> Bool) -> ByteString -> [ByteString]
splitWith _pred (PS _  _   0) = []
splitWith pred_ (PS fp off len) = splitWith0 pred# off len fp
  where pred# c# = pred_ (W8# c#)

        splitWith0 !pred' !off' !len' !fp' =
          accursedUnutterablePerformIO $
            withForeignPtr fp $ \p ->
              splitLoop pred' p 0 off' len' fp'

        splitLoop :: (Word# -> Bool)
                  -> Ptr Word8
                  -> Int -> Int -> Int
                  -> ForeignPtr Word8
                  -> IO [ByteString]

        splitLoop pred' p idx' off' len' fp'
            | idx' >= len'  = return [PS fp' off' idx']
            | otherwise = do
                w <- peekElemOff p (off'+idx')
                if pred' (case w of W8# w# -> w#)
                   then return (PS fp' off' idx' :
                              splitWith0 pred' (off'+idx'+1) (len'-idx'-1) fp')
                   else splitLoop pred' p (idx'+1) off' len' fp'
{-# INLINE splitWith #-}

-- | /O(n)/ Break a 'ByteString' into pieces separated by the byte
-- argument, consuming the delimiter. I.e.
--
-- > split 10  "a\nb\nd\ne" == ["a","b","d","e"]   -- fromEnum '\n' == 10
-- > split 97  "aXaXaXa"    == ["","X","X","X",""] -- fromEnum 'a' == 97
-- > split 120 "x"          == ["",""]             -- fromEnum 'x' == 120
--
-- and
--
-- > intercalate [c] . split c == id
-- > split == splitWith . (==)
--
-- As for all splitting functions in this library, this function does
-- not copy the substrings, it just constructs new 'ByteString's that
-- are slices of the original.
--
split :: Word8 -> ByteString -> [ByteString]
split _ (PS _ _ 0) = []
split w (PS x s l) = loop 0
    where
        loop !n =
            let q = accursedUnutterablePerformIO $ withForeignPtr x $ \p ->
                      memchr (p `plusPtr` (s+n))
                             w (fromIntegral (l-n))
            in if q == nullPtr
                then [PS x (s+n) (l-n)]
                else let i = accursedUnutterablePerformIO $ withForeignPtr x $ \p ->
                               return (q `minusPtr` (p `plusPtr` s))
                      in PS x (s+n) (i-n) : loop (i+1)

{-# INLINE split #-}


-- | The 'group' function takes a ByteString and returns a list of
-- ByteStrings such that the concatenation of the result is equal to the
-- argument.  Moreover, each sublist in the result contains only equal
-- elements.  For example,
--
-- > group "Mississippi" = ["M","i","ss","i","ss","i","pp","i"]
--
-- It is a special case of 'groupBy', which allows the programmer to
-- supply their own equality test. It is about 40% faster than
-- /groupBy (==)/
group :: ByteString -> [ByteString]
group xs
    | null xs   = []
    | otherwise = ys : group zs
    where
        (ys, zs) = spanByte (unsafeHead xs) xs

-- | The 'groupBy' function is the non-overloaded version of 'group'.
groupBy :: (Word8 -> Word8 -> Bool) -> ByteString -> [ByteString]
groupBy k xs
    | null xs   = []
    | otherwise = unsafeTake n xs : groupBy k (unsafeDrop n xs)
    where
        n = 1 + findIndexOrEnd (not . k (unsafeHead xs)) (unsafeTail xs)

-- | /O(n)/ The 'intercalate' function takes a 'ByteString' and a list of
-- 'ByteString's and concatenates the list after interspersing the first
-- argument between each element of the list.
intercalate :: ByteString -> [ByteString] -> ByteString
intercalate s = concat . List.intersperse s
{-# INLINE [1] intercalate #-}

{-# RULES
"ByteString specialise intercalate c -> intercalateByte" forall c s1 s2 .
    intercalate (singleton c) [s1, s2] = intercalateWithByte c s1 s2
  #-}

-- | /O(n)/ intercalateWithByte. An efficient way to join to two ByteStrings
-- with a char. Around 4 times faster than the generalised join.
--
intercalateWithByte :: Word8 -> ByteString -> ByteString -> ByteString
intercalateWithByte c f@(PS ffp s l) g@(PS fgp t m) = unsafeCreate len $ \ptr ->
    withForeignPtr ffp $ \fp ->
    withForeignPtr fgp $ \gp -> do
        memcpy ptr (fp `plusPtr` s) (fromIntegral l)
        poke (ptr `plusPtr` l) c
        memcpy (ptr `plusPtr` (l + 1)) (gp `plusPtr` t) (fromIntegral m)
    where
      len = length f + length g + 1
{-# INLINE intercalateWithByte #-}

-- ---------------------------------------------------------------------
-- Indexing ByteStrings

-- | /O(1)/ 'ByteString' index (subscript) operator, starting from 0.
index :: ByteString -> Int -> Word8
index ps n
    | n < 0          = moduleError "index" ("negative index: " ++ show n)
    | n >= length ps = moduleError "index" ("index too large: " ++ show n
                                         ++ ", length = " ++ show (length ps))
    | otherwise      = ps `unsafeIndex` n
{-# INLINE index #-}

-- | /O(n)/ The 'elemIndex' function returns the index of the first
-- element in the given 'ByteString' which is equal to the query
-- element, or 'Nothing' if there is no such element.
-- This implementation uses memchr(3).
elemIndex :: Word8 -> ByteString -> Maybe Int
elemIndex c (PS x s l) = accursedUnutterablePerformIO $ withForeignPtr x $ \p -> do
    let p' = p `plusPtr` s
    q <- memchr p' c (fromIntegral l)
    return $! if q == nullPtr then Nothing else Just $! q `minusPtr` p'
{-# INLINE elemIndex #-}

-- | /O(n)/ The 'elemIndexEnd' function returns the last index of the
-- element in the given 'ByteString' which is equal to the query
-- element, or 'Nothing' if there is no such element. The following
-- holds:
--
-- > elemIndexEnd c xs ==
-- > (-) (length xs - 1) `fmap` elemIndex c (reverse xs)
--
elemIndexEnd :: Word8 -> ByteString -> Maybe Int
elemIndexEnd = findIndexEnd . (==)
{-# INLINE elemIndexEnd #-}

-- | /O(n)/ The 'elemIndices' function extends 'elemIndex', by returning
-- the indices of all elements equal to the query element, in ascending order.
-- This implementation uses memchr(3).
elemIndices :: Word8 -> ByteString -> [Int]
elemIndices w (PS x s l) = loop 0
    where
        loop !n = let q = accursedUnutterablePerformIO $ withForeignPtr x $ \p ->
                           memchr (p `plusPtr` (n+s))
                                                w (fromIntegral (l - n))
                  in if q == nullPtr
                        then []
                        else let i = accursedUnutterablePerformIO $ withForeignPtr x $ \p ->
                                       return (q `minusPtr` (p `plusPtr` s))
                             in i : loop (i+1)
{-# INLINE elemIndices #-}

-- | count returns the number of times its argument appears in the ByteString
--
-- > count = length . elemIndices
--
-- But more efficiently than using length on the intermediate list.
count :: Word8 -> ByteString -> Int
count w (PS x s m) = accursedUnutterablePerformIO $ withForeignPtr x $ \p ->
    fmap fromIntegral $ c_count (p `plusPtr` s) (fromIntegral m) w
{-# INLINE count #-}

-- | /O(n)/ The 'findIndex' function takes a predicate and a 'ByteString' and
-- returns the index of the first element in the ByteString
-- satisfying the predicate.
findIndex :: (Word8 -> Bool) -> ByteString -> Maybe Int
findIndex k (PS x s l) = accursedUnutterablePerformIO $ withForeignPtr x $ \f -> go (f `plusPtr` s) 0
  where
    go !ptr !n | n >= l    = return Nothing
               | otherwise = do w <- peek ptr
                                if k w
                                  then return (Just n)
                                  else go (ptr `plusPtr` 1) (n+1)
{-# INLINE findIndex #-}

-- | /O(n)/ The 'findIndexEnd' function takes a predicate and a 'ByteString' and
-- returns the index of the last element in the ByteString
-- satisfying the predicate.
--
-- @since 0.10.12.0
findIndexEnd :: (Word8 -> Bool) -> ByteString -> Maybe Int
findIndexEnd k (PS x s l) = accursedUnutterablePerformIO $ withForeignPtr x $ \ f -> go (f `plusPtr` s) (l-1)
  where
    go !ptr !n | n < 0     = return Nothing
               | otherwise = do w <- peekByteOff ptr n
                                if k w
                                  then return (Just n)
                                  else go ptr (n-1)
{-# INLINE findIndexEnd #-}

-- | /O(n)/ The 'findIndices' function extends 'findIndex', by returning the
-- indices of all elements satisfying the predicate, in ascending order.
findIndices :: (Word8 -> Bool) -> ByteString -> [Int]
findIndices p ps = loop 0 ps
   where
     loop !n !qs | null qs           = []
                 | p (unsafeHead qs) = n : loop (n+1) (unsafeTail qs)
                 | otherwise         =     loop (n+1) (unsafeTail qs)

-- ---------------------------------------------------------------------
-- Searching ByteStrings

-- | /O(n)/ 'elem' is the 'ByteString' membership predicate.
elem :: Word8 -> ByteString -> Bool
elem c ps = case elemIndex c ps of Nothing -> False ; _ -> True
{-# INLINE elem #-}

-- | /O(n)/ 'notElem' is the inverse of 'elem'
notElem :: Word8 -> ByteString -> Bool
notElem c ps = not (elem c ps)
{-# INLINE notElem #-}

-- | /O(n)/ 'filter', applied to a predicate and a ByteString,
-- returns a ByteString containing those characters that satisfy the
-- predicate.
filter :: (Word8 -> Bool) -> ByteString -> ByteString
filter k ps@(PS x s l)
    | null ps   = ps
    | otherwise = unsafePerformIO $ createAndTrim l $ \p -> withForeignPtr x $ \f -> do
        t <- go (f `plusPtr` s) p (f `plusPtr` (s + l))
        return $! t `minusPtr` p -- actual length
    where
        go !f !t !end | f == end  = return t
                      | otherwise = do
                          w <- peek f
                          if k w
                            then poke t w >> go (f `plusPtr` 1) (t `plusPtr` 1) end
                            else             go (f `plusPtr` 1) t               end
{-# INLINE filter #-}

{-
--
-- | /O(n)/ A first order equivalent of /filter . (==)/, for the common
-- case of filtering a single byte. It is more efficient to use
-- /filterByte/ in this case.
--
-- > filterByte == filter . (==)
--
-- filterByte is around 10x faster, and uses much less space, than its
-- filter equivalent
--
filterByte :: Word8 -> ByteString -> ByteString
filterByte w ps = replicate (count w ps) w
{-# INLINE filterByte #-}

{-# RULES
"ByteString specialise filter (== x)" forall x.
    filter ((==) x) = filterByte x
"ByteString specialise filter (== x)" forall x.
    filter (== x) = filterByte x
  #-}
-}

-- | /O(n)/ The 'find' function takes a predicate and a ByteString,
-- and returns the first element in matching the predicate, or 'Nothing'
-- if there is no such element.
--
-- > find f p = case findIndex f p of Just n -> Just (p ! n) ; _ -> Nothing
--
find :: (Word8 -> Bool) -> ByteString -> Maybe Word8
find f p = case findIndex f p of
                    Just n -> Just (p `unsafeIndex` n)
                    _      -> Nothing
{-# INLINE find #-}

-- | /O(n)/ The 'partition' function takes a predicate a ByteString and returns
-- the pair of ByteStrings with elements which do and do not satisfy the
-- predicate, respectively; i.e.,
--
-- > partition p bs == (filter p xs, filter (not . p) xs)
--
partition :: (Word8 -> Bool) -> ByteString -> (ByteString, ByteString)
partition f s = unsafeDupablePerformIO $
    do fp' <- mallocByteString len
       withForeignPtr fp' $ \p ->
           do let end = p `plusPtr` (len - 1)
              mid <- sep 0 p end
              rev mid end
              let i = mid `minusPtr` p
              return (PS fp' 0 i,
                      PS fp' i (len - i))
  where
    len  = length s
    incr = (`plusPtr` 1)
    decr = (`plusPtr` (-1))

    sep !i !p1 !p2
       | i == len  = return p1
       | f w       = do poke p1 w
                        sep (i + 1) (incr p1) p2
       | otherwise = do poke p2 w
                        sep (i + 1) p1 (decr p2)
      where
        w = s `unsafeIndex` i

    rev !p1 !p2
      | p1 >= p2  = return ()
      | otherwise = do a <- peek p1
                       b <- peek p2
                       poke p1 b
                       poke p2 a
                       rev (incr p1) (decr p2)

-- --------------------------------------------------------------------
-- Sarching for substrings

-- |/O(n)/ The 'isPrefixOf' function takes two ByteStrings and returns 'True'
-- if the first is a prefix of the second.
isPrefixOf :: ByteString -> ByteString -> Bool
isPrefixOf (PS x1 s1 l1) (PS x2 s2 l2)
    | l1 == 0   = True
    | l2 < l1   = False
    | otherwise = accursedUnutterablePerformIO $ withForeignPtr x1 $ \p1 ->
        withForeignPtr x2 $ \p2 -> do
            i <- memcmp (p1 `plusPtr` s1) (p2 `plusPtr` s2) (fromIntegral l1)
            return $! i == 0

-- | /O(n)/ The 'stripPrefix' function takes two ByteStrings and returns 'Just'
-- the remainder of the second iff the first is its prefix, and otherwise
-- 'Nothing'.
--
-- @since 0.10.8.0
stripPrefix :: ByteString -> ByteString -> Maybe ByteString
stripPrefix bs1@(PS _ _ l1) bs2
   | bs1 `isPrefixOf` bs2 = Just (unsafeDrop l1 bs2)
   | otherwise = Nothing

-- | /O(n)/ The 'isSuffixOf' function takes two ByteStrings and returns 'True'
-- iff the first is a suffix of the second.
--
-- The following holds:
--
-- > isSuffixOf x y == reverse x `isPrefixOf` reverse y
--
-- However, the real implemenation uses memcmp to compare the end of the
-- string only, with no reverse required..
isSuffixOf :: ByteString -> ByteString -> Bool
isSuffixOf (PS x1 s1 l1) (PS x2 s2 l2)
    | l1 == 0   = True
    | l2 < l1   = False
    | otherwise = accursedUnutterablePerformIO $ withForeignPtr x1 $ \p1 ->
        withForeignPtr x2 $ \p2 -> do
            i <- memcmp (p1 `plusPtr` s1) (p2 `plusPtr` s2 `plusPtr` (l2 - l1)) (fromIntegral l1)
            return $! i == 0

-- | /O(n)/ The 'stripSuffix' function takes two ByteStrings and returns 'Just'
-- the remainder of the second iff the first is its suffix, and otherwise
-- 'Nothing'.
stripSuffix :: ByteString -> ByteString -> Maybe ByteString
stripSuffix bs1@(PS _ _ l1) bs2@(PS _ _ l2)
   | bs1 `isSuffixOf` bs2 = Just (unsafeTake (l2 - l1) bs2)
   | otherwise = Nothing

-- | Check whether one string is a substring of another.
isInfixOf :: ByteString -> ByteString -> Bool
isInfixOf p s = null p || not (null $ snd $ breakSubstring p s)

-- | Break a string on a substring, returning a pair of the part of the
-- string prior to the match, and the rest of the string.
--
-- The following relationships hold:
--
-- > break (== c) l == breakSubstring (singleton c) l
--
-- For example, to tokenise a string, dropping delimiters:
--
-- > tokenise x y = h : if null t then [] else tokenise x (drop (length x) t)
-- >     where (h,t) = breakSubstring x y
--
-- To skip to the first occurence of a string:
--
-- > snd (breakSubstring x y)
--
-- To take the parts of a string before a delimiter:
--
-- > fst (breakSubstring x y)
--
-- Note that calling `breakSubstring x` does some preprocessing work, so
-- you should avoid unnecessarily duplicating breakSubstring calls with the same
-- pattern.
--
breakSubstring :: ByteString -- ^ String to search for
               -> ByteString -- ^ String to search in
               -> (ByteString,ByteString) -- ^ Head and tail of string broken at substring
breakSubstring pat =
  case lp of
    0 -> \src -> (empty,src)
    1 -> breakByte (unsafeHead pat)
    _ -> if lp * 8 <= finiteBitSize (0 :: Word)
             then shift
             else karpRabin
  where
    unsafeSplitAt i s = (unsafeTake i s, unsafeDrop i s)
    lp                = length pat
    karpRabin :: ByteString -> (ByteString, ByteString)
    karpRabin src
        | length src < lp = (src,empty)
        | otherwise = search (rollingHash $ unsafeTake lp src) lp
      where
        k           = 2891336453 :: Word32
        rollingHash = foldl' (\h b -> h * k + fromIntegral b) 0
        hp          = rollingHash pat
        m           = k ^ lp
        get = fromIntegral . unsafeIndex src
        search !hs !i
            | hp == hs && pat == unsafeTake lp b = u
            | length src <= i                    = (src,empty) -- not found
            | otherwise                          = search hs' (i + 1)
          where
            u@(_, b) = unsafeSplitAt (i - lp) src
            hs' = hs * k +
                  get i -
                  m * get (i - lp)
    {-# INLINE karpRabin #-}

    shift :: ByteString -> (ByteString, ByteString)
    shift !src
        | length src < lp = (src,empty)
        | otherwise       = search (intoWord $ unsafeTake lp src) lp
      where
        intoWord :: ByteString -> Word
        intoWord = foldl' (\w b -> (w `shiftL` 8) .|. fromIntegral b) 0
        wp   = intoWord pat
        mask = (1 `shiftL` (8 * lp)) - 1
        search !w !i
            | w == wp         = unsafeSplitAt (i - lp) src
            | length src <= i = (src, empty)
            | otherwise       = search w' (i + 1)
          where
            b  = fromIntegral (unsafeIndex src i)
            w' = mask .&. ((w `shiftL` 8) .|. b)
    {-# INLINE shift #-}

<<<<<<< HEAD
=======
-- | Get the first index of a substring in another string,
--   or 'Nothing' if the string is not found.
--   @findSubstring p s@ is equivalent to @listToMaybe (findSubstrings p s)@.
findSubstring :: ByteString -- ^ String to search for.
              -> ByteString -- ^ String to seach in.
              -> Maybe Int
findSubstring pat src
    | null pat && null src = Just 0
    | null b = Nothing
    | otherwise = Just (length a)
  where (a, b) = breakSubstring pat src

{-# DEPRECATED findSubstring "findSubstring is deprecated in favour of breakSubstring." #-}

-- | Find the indices of all non-overlapping occurences of a substring in a
-- string.
--
-- Note, prior to @0.10.6.0@ this function returned the indices of all
-- possibly-overlapping matches.
findSubstrings :: ByteString -- ^ String to search for.
               -> ByteString -- ^ String to seach in.
               -> [Int]
findSubstrings pat src
    | null pat        = [0 .. ls]
    | otherwise       = search 0
  where
    lp = length pat
    ls = length src
    search !n
        | (n > ls - lp) || null b = []
        | otherwise = let k = n + length a
                      in  k : search (k + lp)
      where
        (a, b) = breakSubstring pat (unsafeDrop n src)

-- In
-- [0.10.6.0](<https://github.com/haskell/bytestring/commit/2160e091e215fecc9177d55a37cd50fc253ba86a?w=1>)
-- 'findSubstrings' was refactored to call an improved 'breakString'
-- implementation, but the refactored code no longer matches overlapping
-- strings.  The behaviour change appears to be inadvertent, but the function
-- had already been deprecated for more than seven years.  At this time
-- (@0.10.10.1@), the deprecation was twelve years in the past.
--
{-# DEPRECATED findSubstrings "findSubstrings is deprecated in favour of breakSubstring." #-}

>>>>>>> 8b983965
-- ---------------------------------------------------------------------
-- Zipping

-- | /O(n)/ 'zip' takes two ByteStrings and returns a list of
-- corresponding pairs of bytes. If one input ByteString is short,
-- excess elements of the longer ByteString are discarded. This is
-- equivalent to a pair of 'unpack' operations.
zip :: ByteString -> ByteString -> [(Word8,Word8)]
zip ps qs
    | null ps || null qs = []
    | otherwise = (unsafeHead ps, unsafeHead qs) : zip (unsafeTail ps) (unsafeTail qs)

-- | 'zipWith' generalises 'zip' by zipping with the function given as
-- the first argument, instead of a tupling function.  For example,
-- @'zipWith' (+)@ is applied to two ByteStrings to produce the list of
-- corresponding sums.
zipWith :: (Word8 -> Word8 -> a) -> ByteString -> ByteString -> [a]
zipWith f ps qs
    | null ps || null qs = []
    | otherwise = f (unsafeHead ps) (unsafeHead qs) : zipWith f (unsafeTail ps) (unsafeTail qs)
{-# NOINLINE [1] zipWith #-}

--
-- | A specialised version of zipWith for the common case of a
-- simultaneous map over two bytestrings, to build a 3rd. Rewrite rules
-- are used to automatically covert zipWith into zipWith' when a pack is
-- performed on the result of zipWith.
--
zipWith' :: (Word8 -> Word8 -> Word8) -> ByteString -> ByteString -> ByteString
zipWith' f (PS fp s l) (PS fq t m) = unsafeDupablePerformIO $
    withForeignPtr fp $ \a ->
    withForeignPtr fq $ \b ->
    create len $ zipWith_ 0 (a `plusPtr` s) (b `plusPtr` t)
  where
    zipWith_ :: Int -> Ptr Word8 -> Ptr Word8 -> Ptr Word8 -> IO ()
    zipWith_ !n !p1 !p2 !r
       | n >= len = return ()
       | otherwise = do
            x <- peekByteOff p1 n
            y <- peekByteOff p2 n
            pokeByteOff r n (f x y)
            zipWith_ (n+1) p1 p2 r

    len = min l m
{-# INLINE zipWith' #-}

{-# RULES
"ByteString specialise zipWith" forall (f :: Word8 -> Word8 -> Word8) p q .
    zipWith f p q = unpack (zipWith' f p q)
  #-}

-- | /O(n)/ 'unzip' transforms a list of pairs of bytes into a pair of
-- ByteStrings. Note that this performs two 'pack' operations.
unzip :: [(Word8,Word8)] -> (ByteString,ByteString)
unzip ls = (pack (P.map fst ls), pack (P.map snd ls))
{-# INLINE unzip #-}

-- ---------------------------------------------------------------------
-- Special lists

-- | /O(n)/ Return all initial segments of the given 'ByteString', shortest first.
inits :: ByteString -> [ByteString]
inits (PS x s l) = [PS x s n | n <- [0..l]]

-- | /O(n)/ Return all final segments of the given 'ByteString', longest first.
tails :: ByteString -> [ByteString]
tails p | null p    = [empty]
        | otherwise = p : tails (unsafeTail p)

-- less efficent spacewise: tails (PS x s l) = [PS x (s+n) (l-n) | n <- [0..l]]

-- ---------------------------------------------------------------------
-- ** Ordered 'ByteString's

-- | /O(n)/ Sort a ByteString efficiently, using counting sort.
sort :: ByteString -> ByteString
sort (PS input s l) = unsafeCreate l $ \p -> allocaArray 256 $ \arr -> do

    _ <- memset (castPtr arr) 0 (256 * fromIntegral (sizeOf (undefined :: CSize)))
    withForeignPtr input (\x -> countOccurrences arr (x `plusPtr` s) l)

    let go 256 !_   = return ()
        go i   !ptr = do n <- peekElemOff arr i
                         when (n /= 0) $ memset ptr (fromIntegral i) n >> return ()
                         go (i + 1) (ptr `plusPtr` fromIntegral n)
    go 0 p
  where
    -- | Count the number of occurrences of each byte.
    -- Used by 'sort'
    --
    countOccurrences :: Ptr CSize -> Ptr Word8 -> Int -> IO ()
    countOccurrences !counts !str !len = go 0
     where
        go !i | i == len    = return ()
              | otherwise = do k <- fromIntegral `fmap` peekElemOff str i
                               x <- peekElemOff counts k
                               pokeElemOff counts k (x + 1)
                               go (i + 1)


-- ---------------------------------------------------------------------
-- Low level constructors

-- | /O(n) construction/ Use a @ByteString@ with a function requiring a
-- null-terminated @CString@.  The @CString@ is a copy and will be freed
-- automatically; it must not be stored or used after the
-- subcomputation finishes.
useAsCString :: ByteString -> (CString -> IO a) -> IO a
useAsCString (PS fp o l) action =
 allocaBytes (l+1) $ \buf ->
   withForeignPtr fp $ \p -> do
     memcpy buf (p `plusPtr` o) (fromIntegral l)
     pokeByteOff buf l (0::Word8)
     action (castPtr buf)

-- | /O(n) construction/ Use a @ByteString@ with a function requiring a @CStringLen@.
-- As for @useAsCString@ this function makes a copy of the original @ByteString@.
-- It must not be stored or used after the subcomputation finishes.
useAsCStringLen :: ByteString -> (CStringLen -> IO a) -> IO a
useAsCStringLen p@(PS _ _ l) f = useAsCString p $ \cstr -> f (cstr,l)

------------------------------------------------------------------------

-- | /O(n)./ Construct a new @ByteString@ from a @CString@. The
-- resulting @ByteString@ is an immutable copy of the original
-- @CString@, and is managed on the Haskell heap. The original
-- @CString@ must be null terminated.
packCString :: CString -> IO ByteString
packCString cstr = do
    len <- c_strlen cstr
    packCStringLen (cstr, fromIntegral len)

-- | /O(n)./ Construct a new @ByteString@ from a @CStringLen@. The
-- resulting @ByteString@ is an immutable copy of the original @CStringLen@.
-- The @ByteString@ is a normal Haskell value and will be managed on the
-- Haskell heap.
packCStringLen :: CStringLen -> IO ByteString
packCStringLen (cstr, len) | len >= 0 = create len $ \p ->
    memcpy p (castPtr cstr) (fromIntegral len)
packCStringLen (_, len) =
    moduleErrorIO "packCStringLen" ("negative length: " ++ show len)

------------------------------------------------------------------------

-- | /O(n)/ Make a copy of the 'ByteString' with its own storage.
-- This is mainly useful to allow the rest of the data pointed
-- to by the 'ByteString' to be garbage collected, for example
-- if a large string has been read in, and only a small part of it
-- is needed in the rest of the program.
--
copy :: ByteString -> ByteString
copy (PS x s l) = unsafeCreate l $ \p -> withForeignPtr x $ \f ->
    memcpy p (f `plusPtr` s) (fromIntegral l)

-- ---------------------------------------------------------------------
-- Line IO

-- | Read a line from stdin.
getLine :: IO ByteString
getLine = hGetLine stdin

-- | Read a line from a handle

hGetLine :: Handle -> IO ByteString
hGetLine h =
  wantReadableHandle_ "Data.ByteString.hGetLine" h $
    \ h_@Handle__{haByteBuffer} -> do
      flushCharReadBuffer h_
      buf <- readIORef haByteBuffer
      if isEmptyBuffer buf
         then fill h_ buf 0 []
         else haveBuf h_ buf 0 []
 where

  fill h_@Handle__{haByteBuffer,haDevice} buf !len xss = do
    (r,buf') <- Buffered.fillReadBuffer haDevice buf
    if r == 0
       then do writeIORef haByteBuffer buf{ bufR=0, bufL=0 }
               if len > 0
                  then mkBigPS len xss
                  else ioe_EOF
       else haveBuf h_ buf' len xss

  haveBuf h_@Handle__{haByteBuffer}
          buf@Buffer{ bufRaw=raw, bufR=w, bufL=r }
          len xss =
    do
        off <- findEOL r w raw
        let new_len = len + off - r
        xs <- mkPS raw r off

      -- if eol == True, then off is the offset of the '\n'
      -- otherwise off == w and the buffer is now empty.
        if off /= w
            then do if w == off + 1
                            then writeIORef haByteBuffer buf{ bufL=0, bufR=0 }
                            else writeIORef haByteBuffer buf{ bufL = off + 1 }
                    mkBigPS new_len (xs:xss)
            else fill h_ buf{ bufL=0, bufR=0 } new_len (xs:xss)

  -- find the end-of-line character, if there is one
  findEOL r w raw
        | r == w = return w
        | otherwise =  do
            c <- readWord8Buf raw r
            if c == fromIntegral (ord '\n')
                then return r -- NB. not r+1: don't include the '\n'
                else findEOL (r+1) w raw

mkPS :: RawBuffer Word8 -> Int -> Int -> IO ByteString
mkPS buf start end =
 create len $ \p ->
   withRawBuffer buf $ \pbuf -> copyBytes p (pbuf `plusPtr` start) len
 where
   len = end - start

mkBigPS :: Int -> [ByteString] -> IO ByteString
mkBigPS _ [ps] = return ps
mkBigPS _ pss = return $! concat (P.reverse pss)

-- ---------------------------------------------------------------------
-- Block IO

-- | Outputs a 'ByteString' to the specified 'Handle'.
hPut :: Handle -> ByteString -> IO ()
hPut _ (PS _  _ 0) = return ()
hPut h (PS ps s l) = withForeignPtr ps $ \p-> hPutBuf h (p `plusPtr` s) l

-- | Similar to 'hPut' except that it will never block. Instead it returns
-- any tail that did not get written. This tail may be 'empty' in the case that
-- the whole string was written, or the whole original string if nothing was
-- written. Partial writes are also possible.
--
-- Note: on Windows and with Haskell implementation other than GHC, this
-- function does not work correctly; it behaves identically to 'hPut'.
--
hPutNonBlocking :: Handle -> ByteString -> IO ByteString
hPutNonBlocking h bs@(PS ps s l) = do
  bytesWritten <- withForeignPtr ps $ \p-> hPutBufNonBlocking h (p `plusPtr` s) l
  return $! drop bytesWritten bs

-- | A synonym for @hPut@, for compatibility
hPutStr :: Handle -> ByteString -> IO ()
hPutStr = hPut

-- | Write a ByteString to a handle, appending a newline byte
hPutStrLn :: Handle -> ByteString -> IO ()
hPutStrLn h ps
    | length ps < 1024 = hPut h (ps `snoc` 0x0a)
    | otherwise        = hPut h ps >> hPut h (singleton (0x0a)) -- don't copy

-- | Write a ByteString to stdout
putStr :: ByteString -> IO ()
putStr = hPut stdout

-- | Write a ByteString to stdout, appending a newline byte
putStrLn :: ByteString -> IO ()
putStrLn = hPutStrLn stdout

{-# DEPRECATED hPutStrLn
    "Use Data.ByteString.Char8.hPutStrLn instead. (Functions that rely on ASCII encodings belong in Data.ByteString.Char8)"
  #-}
{-# DEPRECATED putStrLn
    "Use Data.ByteString.Char8.putStrLn instead. (Functions that rely on ASCII encodings belong in Data.ByteString.Char8)"
  #-}

------------------------------------------------------------------------
-- Low level IO

-- | Read a 'ByteString' directly from the specified 'Handle'.  This
-- is far more efficient than reading the characters into a 'String'
-- and then using 'pack'. First argument is the Handle to read from,
-- and the second is the number of bytes to read. It returns the bytes
-- read, up to n, or 'empty' if EOF has been reached.
--
-- 'hGet' is implemented in terms of 'hGetBuf'.
--
-- If the handle is a pipe or socket, and the writing end
-- is closed, 'hGet' will behave as if EOF was reached.
--
hGet :: Handle -> Int -> IO ByteString
hGet h i
    | i >  0    = createAndTrim i $ \p -> hGetBuf h p i
    | i == 0    = return empty
    | otherwise = illegalBufferSize h "hGet" i

-- | hGetNonBlocking is similar to 'hGet', except that it will never block
-- waiting for data to become available, instead it returns only whatever data
-- is available.  If there is no data available to be read, 'hGetNonBlocking'
-- returns 'empty'.
--
-- Note: on Windows and with Haskell implementation other than GHC, this
-- function does not work correctly; it behaves identically to 'hGet'.
--
hGetNonBlocking :: Handle -> Int -> IO ByteString
hGetNonBlocking h i
    | i >  0    = createAndTrim i $ \p -> hGetBufNonBlocking h p i
    | i == 0    = return empty
    | otherwise = illegalBufferSize h "hGetNonBlocking" i

-- | Like 'hGet', except that a shorter 'ByteString' may be returned
-- if there are not enough bytes immediately available to satisfy the
-- whole request.  'hGetSome' only blocks if there is no data
-- available, and EOF has not yet been reached.
--
hGetSome :: Handle -> Int -> IO ByteString
hGetSome hh i
#if MIN_VERSION_base(4,3,0)
    | i >  0    = createAndTrim i $ \p -> hGetBufSome hh p i
#else
    | i >  0    = let
                   loop = do
                     s <- hGetNonBlocking hh i
                     if not (null s)
                        then return s
                        else do eof <- hIsEOF hh
                                if eof then return s
                                       else hWaitForInput hh (-1) >> loop
                                         -- for this to work correctly, the
                                         -- Handle should be in binary mode
                                         -- (see GHC ticket #3808)
                  in loop
#endif
    | i == 0    = return empty
    | otherwise = illegalBufferSize hh "hGetSome" i

illegalBufferSize :: Handle -> String -> Int -> IO a
illegalBufferSize handle fn sz =
    ioError (mkIOError illegalOperationErrorType msg (Just handle) Nothing)
    --TODO: System.IO uses InvalidArgument here, but it's not exported :-(
    where
      msg = fn ++ ": illegal ByteString size " ++ showsPrec 9 sz []


-- | Read a handle's entire contents strictly into a 'ByteString'.
--
-- This function reads chunks at a time, increasing the chunk size on each
-- read. The final string is then reallocated to the appropriate size. For
-- files > half of available memory, this may lead to memory exhaustion.
-- Consider using 'readFile' in this case.
--
-- The Handle is closed once the contents have been read,
-- or if an exception is thrown.
--
hGetContents :: Handle -> IO ByteString
hGetContents hnd = do
    bs <- hGetContentsSizeHint hnd 1024 2048
            `finally` hClose hnd
    -- don't waste too much space for small files:
    if length bs < 900
      then return $! copy bs
      else return bs

hGetContentsSizeHint :: Handle
                     -> Int -- ^ first read size
                     -> Int -- ^ initial buffer size increment
                     -> IO ByteString
hGetContentsSizeHint hnd =
    readChunks []
  where
    readChunks chunks sz sz' = do
      fp        <- mallocByteString sz
      readcount <- withForeignPtr fp $ \buf -> hGetBuf hnd buf sz
      let chunk = PS fp 0 readcount
      -- We rely on the hGetBuf behaviour (not hGetBufSome) where it reads up
      -- to the size we ask for, or EOF. So short reads indicate EOF.
      if readcount < sz && sz > 0
        then return $! concat (P.reverse (chunk : chunks))
        else readChunks (chunk : chunks) sz' ((sz+sz') `min` 32752)
             -- we grow the buffer sizes, but not too huge
             -- we concatenate in the end anyway

-- | getContents. Read stdin strictly. Equivalent to hGetContents stdin
-- The 'Handle' is closed after the contents have been read.
--
getContents :: IO ByteString
getContents = hGetContents stdin

-- | The interact function takes a function of type @ByteString -> ByteString@
-- as its argument. The entire input from the standard input device is passed
-- to this function as its argument, and the resulting string is output on the
-- standard output device.
--
interact :: (ByteString -> ByteString) -> IO ()
interact transformer = putStr . transformer =<< getContents

-- | Read an entire file strictly into a 'ByteString'.
--
readFile :: FilePath -> IO ByteString
readFile f =
    withBinaryFile f ReadMode $ \h -> do
      -- hFileSize fails if file is not regular file (like
      -- /dev/null). Catch exception and try reading anyway.
      filesz <- catch (hFileSize h) useZeroIfNotRegularFile
      let readsz = (fromIntegral filesz `max` 0) + 1
      hGetContentsSizeHint h readsz (readsz `max` 255)
      -- Our initial size is one bigger than the file size so that in the
      -- typical case we will read the whole file in one go and not have
      -- to allocate any more chunks. We'll still do the right thing if the
      -- file size is 0 or is changed before we do the read.
  where
    useZeroIfNotRegularFile :: IOException -> IO Integer
    useZeroIfNotRegularFile _ = return 0

modifyFile :: IOMode -> FilePath -> ByteString -> IO ()
modifyFile mode f txt = withBinaryFile f mode (`hPut` txt)

-- | Write a 'ByteString' to a file.
writeFile :: FilePath -> ByteString -> IO ()
writeFile = modifyFile WriteMode

-- | Append a 'ByteString' to a file.
appendFile :: FilePath -> ByteString -> IO ()
appendFile = modifyFile AppendMode

-- ---------------------------------------------------------------------
-- Internal utilities

-- | 'findIndexOrEnd' is a variant of findIndex, that returns the length
-- of the string if no element is found, rather than Nothing.
findIndexOrEnd :: (Word8 -> Bool) -> ByteString -> Int
findIndexOrEnd k (PS x s l) =
    accursedUnutterablePerformIO $
      withForeignPtr x $ \f ->
        go (f `plusPtr` s) 0
  where
    go !ptr !n | n >= l    = return l
               | otherwise = do w <- peek ptr
                                if k w
                                  then return n
                                  else go (ptr `plusPtr` 1) (n+1)
{-# INLINE findIndexOrEnd #-}

-- Common up near identical calls to `error' to reduce the number
-- constant strings created when compiled:
errorEmptyList :: String -> a
errorEmptyList fun = moduleError fun "empty ByteString"
{-# NOINLINE errorEmptyList #-}

moduleError :: String -> String -> a
moduleError fun msg = error (moduleErrorMsg fun msg)
{-# NOINLINE moduleError #-}

moduleErrorIO :: String -> String -> IO a
moduleErrorIO fun msg = throwIO . userError $ moduleErrorMsg fun msg
{-# NOINLINE moduleErrorIO #-}

moduleErrorMsg :: String -> String -> String
moduleErrorMsg fun msg = "Data.ByteString." ++ fun ++ ':':' ':msg

-- Find from the end of the string using predicate
findFromEndUntil :: (Word8 -> Bool) -> ByteString -> Int
findFromEndUntil f ps@(PS x s l)
  | null ps = 0
  | f (unsafeLast ps) = l
  | otherwise = findFromEndUntil f (PS x s (l - 1))<|MERGE_RESOLUTION|>--- conflicted
+++ resolved
@@ -1415,54 +1415,6 @@
             w' = mask .&. ((w `shiftL` 8) .|. b)
     {-# INLINE shift #-}
 
-<<<<<<< HEAD
-=======
--- | Get the first index of a substring in another string,
---   or 'Nothing' if the string is not found.
---   @findSubstring p s@ is equivalent to @listToMaybe (findSubstrings p s)@.
-findSubstring :: ByteString -- ^ String to search for.
-              -> ByteString -- ^ String to seach in.
-              -> Maybe Int
-findSubstring pat src
-    | null pat && null src = Just 0
-    | null b = Nothing
-    | otherwise = Just (length a)
-  where (a, b) = breakSubstring pat src
-
-{-# DEPRECATED findSubstring "findSubstring is deprecated in favour of breakSubstring." #-}
-
--- | Find the indices of all non-overlapping occurences of a substring in a
--- string.
---
--- Note, prior to @0.10.6.0@ this function returned the indices of all
--- possibly-overlapping matches.
-findSubstrings :: ByteString -- ^ String to search for.
-               -> ByteString -- ^ String to seach in.
-               -> [Int]
-findSubstrings pat src
-    | null pat        = [0 .. ls]
-    | otherwise       = search 0
-  where
-    lp = length pat
-    ls = length src
-    search !n
-        | (n > ls - lp) || null b = []
-        | otherwise = let k = n + length a
-                      in  k : search (k + lp)
-      where
-        (a, b) = breakSubstring pat (unsafeDrop n src)
-
--- In
--- [0.10.6.0](<https://github.com/haskell/bytestring/commit/2160e091e215fecc9177d55a37cd50fc253ba86a?w=1>)
--- 'findSubstrings' was refactored to call an improved 'breakString'
--- implementation, but the refactored code no longer matches overlapping
--- strings.  The behaviour change appears to be inadvertent, but the function
--- had already been deprecated for more than seven years.  At this time
--- (@0.10.10.1@), the deprecation was twelve years in the past.
---
-{-# DEPRECATED findSubstrings "findSubstrings is deprecated in favour of breakSubstring." #-}
-
->>>>>>> 8b983965
 -- ---------------------------------------------------------------------
 -- Zipping
 
